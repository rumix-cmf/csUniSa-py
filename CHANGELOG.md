# Changelog

All notable changes to this project will be documented in this file.

The format is based on [Semantic Versioning](https://semver.org/).

---

## [Unreleased]

<<<<<<< HEAD
### Added

- Midpoint rule (`midpoint`)

### Changed

- Suppressed runtime warnings in all tests
=======
### Changed

- Removed project structure from `README.md`
- Utilities are now in a single module `utils.py`
>>>>>>> d3691a8f

## [0.1.0] - Initial Python Port

### Added
- Euler method (`euler`)
- `run_tests.py` to execute all tests
- Shared ODE problem definitions in `ivp_cases.py`
- `plot_utils.py` for reusable visualisation
  - Plots exact vs. numerical with stars and lines
  - Standardised title: "Method, Problem, Step"
  - Returns figure object for editing
- `reference_solvers.py` to generate high-accuracy `.npz` reference data
- Project configuration via `pyproject.toml`
- README and CHANGELOG documentation<|MERGE_RESOLUTION|>--- conflicted
+++ resolved
@@ -8,7 +8,6 @@
 
 ## [Unreleased]
 
-<<<<<<< HEAD
 ### Added
 
 - Midpoint rule (`midpoint`)
@@ -16,12 +15,8 @@
 ### Changed
 
 - Suppressed runtime warnings in all tests
-=======
-### Changed
-
 - Removed project structure from `README.md`
 - Utilities are now in a single module `utils.py`
->>>>>>> d3691a8f
 
 ## [0.1.0] - Initial Python Port
 
